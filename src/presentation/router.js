--- conflicted
+++ resolved
@@ -8,7 +8,8 @@
 const router = new Router({prefix: '/iiif/presentation'});
 
 router.get('/collection/:id', async ctx => {
-<<<<<<< HEAD
+    const item = await getItem(ctx.params.id);
+    if (!item || (item.type !== 'folder'))
     const {containerId, access} = await validateRequest(ctx);
 
     if (access.state !== AccessState.OPEN) {
@@ -39,25 +40,18 @@
     if (!containerId)
         throw new HttpError(404, `No collection found with id ${ctx.params.id}`);
 
-    const item = await getItem(ctx.params.id);
-    const access = await hasAccess(ctx, item, true);
-
-    return {containerId, access};
-}
-=======
-    const item = await getItem(ctx.params.id);
-    if (!item || (item.type !== 'folder'))
-        throw new HttpError(404, `No collection found with id ${ctx.params.id}`);
-
     const collectionBuilder = async () => await presentationBuilder.getCollection(item);
     ctx.body = await cache('collection', item.collection_id, ctx.params.id, collectionBuilder);
 });
+    const item = await getItem(ctx.params.id);
+    const access = await hasAccess(ctx, item, true);
 
 router.get('/:id/manifest', async ctx => {
     const item = await getItem(ctx.params.id);
     if (!item || (item.type === 'folder'))
         throw new HttpError(404, `No manifest found with id ${ctx.params.id}`);
->>>>>>> 90602d74
+    return {containerId, access};
+}
 
     const manifestBuilder = async () => await presentationBuilder.getManifest(item);
     ctx.body = await cache('manifest', item.collection_id, ctx.params.id, manifestBuilder);
